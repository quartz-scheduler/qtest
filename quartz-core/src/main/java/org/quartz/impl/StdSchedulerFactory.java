--- conflicted
+++ resolved
@@ -1401,10 +1401,6 @@
         copyProps.remove(PoolingConnectionProvider.DB_PASSWORD);
         copyProps.remove(PoolingConnectionProvider.DB_MAX_CONNECTIONS);
         copyProps.remove(PoolingConnectionProvider.DB_VALIDATION_QUERY);
-<<<<<<< HEAD
-        copyProps.remove(C3p0PoolingConnectionProvider.DB_VALIDATE_ON_CHECKOUT);
-        props.remove(PoolingConnectionProvider.POOLING_PROVIDER);
-=======
         copyProps.remove(PoolingConnectionProvider.POOLING_PROVIDER);
 
         if (cp instanceof C3p0PoolingConnectionProvider) {
@@ -1414,7 +1410,6 @@
             copyProps.remove(C3p0PoolingConnectionProvider.DB_DISCARD_IDLE_CONNECTIONS_SECONDS);
         }
 
->>>>>>> ece2753f
         setBeanProps(cp.getDataSource(), copyProps);
     }
 
